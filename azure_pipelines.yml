--- conflicted
+++ resolved
@@ -48,17 +48,9 @@
       summaryFileLocation: '$(Build.SourcesDirectory)/TestResults/Coverage/*cobertura.xml'
       reportDirectory: '$(Build.SourcesDirectory)/TestResults/Coverage'
 
-<<<<<<< HEAD
-- task: NuGetCommand@2
-  inputs:
-    command: 'pack'
-    packagesToPack: 'FreshdeskApi.Client/FreshdeskApi.Client.csproj'
-    packDestination: '$(Build.ArtifactStagingDirectory)'
-=======
   - task: NuGetCommand@2
     inputs:
       command: 'pack'
       packagesToPack: 'FreshdeskApi.Client/FreshdeskApi.Client.csproj'
       configuration: '$(buildConfiguration)'
-      versioningScheme: 'byBuildNumber'
->>>>>>> 507ecb92
+      versioningScheme: 'byBuildNumber'