--- conflicted
+++ resolved
@@ -11,13 +11,8 @@
       <PrivateAssets>all</PrivateAssets>
       <IncludeAssets>runtime; build; native; contentfiles; analyzers; buildtransitive</IncludeAssets>
     </PackageReference>
-<<<<<<< HEAD
     <PackageReference Include="Microsoft.NET.Test.Sdk" Version="16.7.0" />
-    <PackageReference Include="ReportGenerator" Version="4.6.1" />
-=======
-    <PackageReference Include="Microsoft.NET.Test.Sdk" Version="16.6.1" />
     <PackageReference Include="ReportGenerator" Version="4.6.4" />
->>>>>>> fa25747e
     <PackageReference Include="xunit" Version="2.4.1" />
     <PackageReference Include="xunit.runner.visualstudio" Version="2.4.3">
       <PrivateAssets>all</PrivateAssets>
